# No shebang line, this module is meant to be imported
#
# Copyright 2013 Oliver Palmer
# Copyright 2013 Ambient Entertainment GmbH & Co. KG
#
# Licensed under the Apache License, Version 2.0 (the "License");
# you may not use this file except in compliance with the License.
# You may obtain a copy of the License at
#
#    http://www.apache.org/licenses/LICENSE-2.0
#
# Unless required by applicable law or agreed to in writing, software
# distributed under the License is distributed on an "AS IS" BASIS,
# WITHOUT WARRANTIES OR CONDITIONS OF ANY KIND, either express or implied.
# See the License for the specific language governing permissions and
# limitations under the License.

from json import dumps

try:
    from httplib import CREATED, NO_CONTENT
except ImportError:
    from http.client import CREATED, NO_CONTENT

# test class must be loaded first
from pyfarm.master.testutil import BaseTestCase
BaseTestCase.build_environment()

from pyfarm.master.application import get_api_blueprint
from pyfarm.master.entrypoints import load_api
from pyfarm.models.agent import Agent


class TestAgentAPI(BaseTestCase):
    def setup_app(self):
        super(TestAgentAPI, self).setup_app()
        self.api = get_api_blueprint()
        self.app.register_blueprint(self.api)
        load_api(self.app, self.api)

    def test_agents_schema(self):
        response = self.client.get("/api/v1/agents/schema")
        self.assert_ok(response)
        self.assertEqual(response.json, Agent.to_schema())

    def test_agent_read_write(self):
        response1 = self.client.post(
            "/api/v1/agents/",
            content_type="application/json",
            data=dumps({
                "systemid": 42,
                "cpu_allocation": 1.0,
                "cpus": 16,
<<<<<<< HEAD
                "os_class": "windows",
                "os_fullname": "Windows 7 SP1",
=======
                "cpu_name": "Zilog Z80",
>>>>>>> 79b094e6
                "free_ram": 133,
                "hostname": "testagent1",
                "remote_ip": "10.0.200.1",
                "port": 64994,
                "ram": 2048,
                "ram_allocation": 0.8,
                "state": "running"}))
        self.assert_created(response1)
        id = response1.json["id"]
        self.assertIn("last_heard_from", response1.json)
        last_heard_from = response1.json["last_heard_from"]

        response2 = self.client.get("/api/v1/agents/%d" % id)
        self.assert_ok(response2)
        self.assertEqual(
            response2.json, {
                "systemid": 42,
                "ram": 2048,
                "cpu_allocation": 1.0,
                "use_address": "remote",
                "remote_ip": "10.0.200.1",
                "hostname": "testagent1",
                "version": None,
                "upgrade_to": None,
                "cpus": 16,
<<<<<<< HEAD
                "os_class": "windows",
                "os_fullname": "Windows 7 SP1",
=======
                "cpu_name": "Zilog Z80",
>>>>>>> 79b094e6
                "ram_allocation": 0.8,
                "port": 64994,
                "time_offset": 0,
                "state": "running",
                "free_ram": 133,
                "id": id,
                "last_heard_from": last_heard_from})

    def test_create_agent(self):
        agents = [
            {"cpu_allocation": 1.0, "cpus": 16, "free_ram": 133, "systemid": 3,
             "hostname": "testagent2", "remote_ip": "10.0.200.2", "port": 64994,
             "ram": 2048, "ram_allocation": 0.8, "state": "running"},
            {"cpu_allocation": 1.0, "cpus": 16, "free_ram": 133, "systemid": 5,
             "hostname": "testagent2", "remote_ip": "10.0.200.2", "port": 64995,
             "ram": 2048, "ram_allocation": 0.8, "state": "running"},
            {"cpu_allocation": 1.0, "cpus": 16, "free_ram": 133, "systemid": 7,
             "hostname": "testagent2", "remote_ip": "10.0.200.2", "port": 64996,
             "ram": 2048, "ram_allocation": 0.8, "state": "running"}]
        expected_agents = [
            {"free_ram": 133, "ram_allocation": 0.8, "id": 1,
             "ram": 2048, "time_offset": 0, "systemid": 3, "cpu_allocation": 1.0,
             "state": "running", "port": 64994, "cpus": 16, "cpu_name": None,
             "hostname": "testagent2", "version": None, "upgrade_to": None,
             "use_address": "remote", "remote_ip": "10.0.200.2",
             "os_class": None, "os_fullname": None,},
            {"free_ram": 133, "ram_allocation": 0.8, "id": 2,
             "ram": 2048, "time_offset": 0, "systemid": 5, "cpu_allocation": 1.0,
             "state": "running", "port": 64995, "cpus": 16, "cpu_name": None,
             "hostname": "testagent2", "version": None, "upgrade_to": None,
             "use_address": "remote", "remote_ip": "10.0.200.2",
             "os_class": None, "os_fullname": None,},
            {"free_ram": 133, "ram_allocation": 0.8, "id": 3,
             "ram": 2048, "time_offset": 0, "systemid": 7, "cpu_allocation": 1.0,
             "state": "running", "port": 64996, "cpus": 16, "cpu_name": None,
             "hostname": "testagent2", "version": None, "upgrade_to": None,
             "use_address": "remote", "remote_ip": "10.0.200.2",
             "os_class": None, "os_fullname": None,}]

        created_agents = []
        for agent in agents:
            response = self.client.post(
                "/api/v1/agents/",
                content_type="application/json",
                data=dumps(agent))
            self.assert_created(response)
            self.assertIn("last_heard_from", response.json)
            del response.json["last_heard_from"]
            created_agents.append(response.json)

        self.assert_contents_equal(created_agents, expected_agents)

    def test_post_agents(self):
        response1 = self.client.post(
            "/api/v1/agents/",
            content_type="application/json",
            data=dumps({
                "systemid": 3,
                "cpu_allocation": 1.0,
                "cpus": 16,
<<<<<<< HEAD
                "os_class": "linux",
                "os_fullname": "Linux-3.17.4-glibc-2.2",
=======
                "cpu_name": "Zilog Z80",
>>>>>>> 79b094e6
                "free_ram": 133,
                "hostname": "testagent3",
                "remote_ip": "10.0.200.3",
                "port": 64994,
                "ram": 2048,
                "ram_allocation": 0.8,
                "state": "running"}))
        self.assert_created(response1)
        id = response1.json["id"]

        # Using this endpoint, we should be able to change everything about an
        # agent except its id
        response2 = self.client.post(
            "/api/v1/agents/%d" % id,
            content_type="application/json",
            data=dumps({
                "systemid": 3,
                "cpu_allocation": 1.2,
                "ram": 8192,
                "use_address": "hostname",
                "remote_ip": "10.0.200.4",
                "hostname": "testagent3-1",
                "cpus": 64,
<<<<<<< HEAD
                "os_class": "mac",
                "os_fullname": "Mac OS X 10.10",
=======
                "cpu_name": "6502",
>>>>>>> 79b094e6
                "ram_allocation": 0.2,
                "port": 64995,
                "time_offset": 5,
                "state": "running",
                "free_ram": 4096}))
        self.assert_ok(response2)
        self.assertIn("last_heard_from", response2.json)
        last_heard_from = response2.json["last_heard_from"]

        # See if we get the updated data back
        response3 = self.client.get("/api/v1/agents/%d" % id)
        self.assert_ok(response3)
        self.assertEqual(response3.json, {
            "systemid": 3,
            "ram": 8192,
            "cpu_allocation": 1.2,
            "use_address": "hostname",
            "remote_ip": "10.0.200.4",
            "hostname": "testagent3-1",
            "version": None,
            "upgrade_to": None,
            "cpus": 64,
<<<<<<< HEAD
            "os_class": "mac",
            "os_fullname": "Mac OS X 10.10",
=======
            "cpu_name": "6502",
>>>>>>> 79b094e6
            "ram_allocation": 0.2,
            "port": 64995,
            "time_offset": 5,
            "state": "running",
            "free_ram": 4096,
            "id": id,
            "last_heard_from": last_heard_from})

    def test_agent_delete(self):
        response1 = self.client.post(
            "/api/v1/agents/",
            content_type="application/json",
            data=dumps({
                "systemid": 42,
                "cpu_allocation": 1.0,
                "cpus": 16,
                "free_ram": 133,
                "hostname": "testagent4",
                "remote_ip": "10.0.200.5",
                "port": 64994,
                "ram": 2048,
                "ram_allocation": 0.8,
                "state": "running"}))
        self.assert_created(response1)
        id = response1.json["id"]

        response2 = self.client.delete("/api/v1/agents/%d" % id)
        self.assert_no_content(response2)
        response3 = self.client.delete("/api/v1/agents/%d" % id)
        self.assert_no_content(response3)
        response4 = self.client.get("/api/v1/agents/%d" % id)
        self.assert_not_found(response4)


class TestAgentAPIFilter(BaseTestCase):
    def setup_app(self):
        super(TestAgentAPIFilter, self).setup_app()
        self.api = get_api_blueprint()
        self.app.register_blueprint(self.api)
        load_api(self.app, self.api)

    def setUp(self):
        super(TestAgentAPIFilter, self).setUp()
        self.assert_created(self.client.post(
            "/api/v1/agents/",
            content_type="application/json",
            data=dumps({
                "systemid": 1,
                "cpu_allocation": 1.0,
                "cpus": 8,
                "free_ram": 133,
                "hostname": "lowcpu-lowram",
                "remote_ip": "10.0.200.6",
                "port": 64994,
                "ram": 1024,
                "ram_allocation": 0.8,
                "state": "running"})))

        self.assert_created(self.client.post(
            "/api/v1/agents/",
            content_type="application/json",
            data=dumps({
                "systemid": 3,
                "cpu_allocation": 1.0,
                "cpus": 8,
                "free_ram": 133,
                "hostname": "lowcpu-highram",
                "remote_ip": "10.0.200.7",
                "port": 64994,
                "ram": 4096,
                "ram_allocation": 0.8,
                "state": "running"})))

        self.assert_created(self.client.post(
            "/api/v1/agents/",
            content_type="application/json",
            data=dumps({
                "systemid": 5,
                "cpu_allocation": 1.0,
                "cpus": 16,
                "free_ram": 133,
                "hostname": "highcpu-lowram",
                "remote_ip": "10.0.200.8",
                "port": 64994,
                "ram": 1024,
                "ram_allocation": 0.8,
                "state": "running"})))

        self.assert_created(self.client.post(
            "/api/v1/agents/",
            content_type="application/json",
            data=dumps({
                "systemid": 7,
                "cpu_allocation": 1.0,
                "cpus": 16,
                "free_ram": 133,
                "hostname": "highcpu-highram",
                "remote_ip": "10.0.200.9",
                "port": 64994,
                "ram": 4096,
                "ram_allocation": 0.8,
                "state": "running"})))

        self.assert_created(self.client.post(
            "/api/v1/agents/",
            content_type="application/json",
            data=dumps({
                "systemid": 9,
                "cpu_allocation": 1.0,
                "cpus": 12,
                "free_ram": 133,
                "hostname": "middlecpu-middleram",
                "remote_ip": "10.0.200.10",
                "port": 64994,
                "ram": 2048,
                "ram_allocation": 0.8,
                "state": "running"})))

    def test_bad_arguments(self):
        response = self.client.get("/api/v1/agents/?min_ram=!")
        self.assert_bad_request(response)
        response = self.client.get("/api/v1/agents/?max_ram=!")
        self.assert_bad_request(response)
        response = self.client.get("/api/v1/agents/?min_cpus=!")
        self.assert_bad_request(response)
        response = self.client.get("/api/v1/agents/?max_cpus=!")
        self.assert_bad_request(response)
        response = self.client.get("/api/v1/agents/?hostname=!")
        self.assert_bad_request(response)
        response = self.client.get("/api/v1/agents/?remote_ip=!")
        self.assert_bad_request(response)
        response = self.client.get("/api/v1/agents/?port=!")
        self.assert_bad_request(response)

    def test_no_results(self):
        response = self.client.get("/api/v1/agents/?min_cpus=1234567890")
        self.assert_ok(response)
        self.assertEqual(response.json, [])

    def test_hostname(self):
        response = self.client.get("/api/v1/agents/?hostname=highcpu-lowram")
        self.assert_ok(response)
        self.assert_contents_equal(response.json, [
            {"hostname": "highcpu-lowram", "remote_ip": "10.0.200.8",
             "id": 3, "port": 64994}])

    def test_ip(self):
        response = self.client.get("/api/v1/agents/?remote_ip=10.0.200.8")
        self.assert_ok(response)
        self.assert_contents_equal(response.json, [
            {"hostname": "highcpu-lowram", "id": 3,
             "port": 64994, "remote_ip": "10.0.200.8"}])

    def test_port(self):
        response = self.client.get("/api/v1/agents/?port=64994")
        self.assert_ok(response)
        self.assert_contents_equal(response.json, [
            {"port": 64994, "remote_ip": "10.0.200.9",
             "hostname": "highcpu-highram", "id": 4},
            {"port": 64994, "remote_ip": "10.0.200.8",
             "hostname": "highcpu-lowram", "id": 3},
            {"port": 64994, "remote_ip": "10.0.200.7",
             "hostname": "lowcpu-highram", "id": 2},
            {"port": 64994, "remote_ip": "10.0.200.6",
             "hostname": "lowcpu-lowram", "id": 1},
            {"port": 64994, "remote_ip": "10.0.200.10",
             "hostname": "middlecpu-middleram", "id": 5}])

    def test_min_cpus(self):
        response = self.client.get("/api/v1/agents/?min_cpus=9")
        self.assert_ok(response)
        self.assert_contents_equal(response.json, [
            {"id": 3, "port": 64994,
             "hostname": "highcpu-lowram", "remote_ip": "10.0.200.8"},
            {"id": 4, "port": 64994,
             "hostname": "highcpu-highram", "remote_ip": "10.0.200.9"},
            {"id": 5, "port": 64994,
             "hostname": "middlecpu-middleram", "remote_ip": "10.0.200.10"}])

        response = self.client.get("/api/v1/agents/?min_cpus=8")
        self.assert_ok(response)
        self.assert_contents_equal(response.json, [
            {"port": 64994, "remote_ip": "10.0.200.6",
             "id": 1, "hostname": "lowcpu-lowram"},
            {"port": 64994, "remote_ip": "10.0.200.7",
             "id": 2, "hostname": "lowcpu-highram"},
            {"port": 64994, "remote_ip": "10.0.200.8",
             "id": 3, "hostname": "highcpu-lowram"},
            {"port": 64994, "remote_ip": "10.0.200.9",
             "id": 4, "hostname": "highcpu-highram"},
            {"port": 64994, "remote_ip": "10.0.200.10",
             "id": 5, "hostname": "middlecpu-middleram"}])

    def test_max_cpus(self):
        response = self.client.get("/api/v1/agents/?max_cpus=12")
        self.assert_ok(response)
        self.assert_contents_equal(response.json, [
            {"id": 1, "hostname": "lowcpu-lowram",
             "remote_ip": "10.0.200.6", "port": 64994},
            {"id": 2, "hostname": "lowcpu-highram",
             "remote_ip": "10.0.200.7", "port": 64994},
            {"id": 5, "hostname": "middlecpu-middleram",
             "remote_ip": "10.0.200.10", "port": 64994}])

        response = self.client.get(
            "/api/v1/agents/?min_cpus=10&max_cpus=14")
        self.assert_ok(response)
        self.assertEqual(response.json, [
            {"remote_ip": "10.0.200.10", "hostname": "middlecpu-middleram",
             "id": 5, "port": 64994}])

    def test_min_ram(self):
        response = self.client.get("/api/v1/agents/?min_ram=1024")
        self.assert_ok(response)
        self.assert_contents_equal(response.json, [
            {"hostname": "lowcpu-lowram", "id": 1,
             "remote_ip": "10.0.200.6", "port": 64994},
            {"hostname": "lowcpu-highram", "id": 2,
             "remote_ip": "10.0.200.7", "port": 64994},
            {"hostname": "highcpu-lowram", "id": 3,
             "remote_ip": "10.0.200.8", "port": 64994},
            {"hostname": "highcpu-highram", "id": 4,
             "remote_ip": "10.0.200.9", "port": 64994},
            {"hostname": "middlecpu-middleram", "id": 5,
             "remote_ip": "10.0.200.10", "port": 64994}])

        response = self.client.get("/api/v1/agents/?min_ram=2048")
        self.assert_ok(response)
        self.assert_contents_equal(response.json, [
            {"hostname": "lowcpu-highram", "remote_ip": "10.0.200.7",
             "port": 64994, "id": 2},
            {"hostname": "highcpu-highram", "remote_ip": "10.0.200.9",
             "port": 64994, "id": 4},
            {"hostname": "middlecpu-middleram", "remote_ip": "10.0.200.10",
             "port": 64994, "id": 5}])

    def test_max_ram(self):
        response = self.client.get("/api/v1/agents/?max_ram=2048")
        self.assert_ok(response)
        self.assert_contents_equal(response.json, [
            {"hostname": "lowcpu-lowram", "remote_ip": "10.0.200.6",
             "port": 64994, "id": 1},
            {"hostname": "highcpu-lowram", "remote_ip": "10.0.200.8",
             "port": 64994, "id": 3},
            {"hostname": "middlecpu-middleram", "remote_ip": "10.0.200.10",
             "port": 64994, "id": 5}])

        response = self.client.get(
            "/api/v1/agents/?min_ram=1025&max_ram=2049")
        self.assert_ok(response)
        self.assert_contents_equal(response.json, [
            {"hostname": "middlecpu-middleram", "remote_ip": "10.0.200.10",
             "port": 64994, "id": 5}])

    def test_min_ram_and_min_cpus(self):
        response = self.client.get(
            "/api/v1/agents/?min_ram=2048&min_cpus=16")
        self.assert_ok(response)
        self.assert_contents_equal(response.json, [
            {"hostname": "highcpu-highram",
             "remote_ip": "10.0.200.9", "port": 64994, "id": 4}])<|MERGE_RESOLUTION|>--- conflicted
+++ resolved
@@ -51,12 +51,9 @@
                 "systemid": 42,
                 "cpu_allocation": 1.0,
                 "cpus": 16,
-<<<<<<< HEAD
                 "os_class": "windows",
                 "os_fullname": "Windows 7 SP1",
-=======
                 "cpu_name": "Zilog Z80",
->>>>>>> 79b094e6
                 "free_ram": 133,
                 "hostname": "testagent1",
                 "remote_ip": "10.0.200.1",
@@ -82,12 +79,9 @@
                 "version": None,
                 "upgrade_to": None,
                 "cpus": 16,
-<<<<<<< HEAD
                 "os_class": "windows",
                 "os_fullname": "Windows 7 SP1",
-=======
                 "cpu_name": "Zilog Z80",
->>>>>>> 79b094e6
                 "ram_allocation": 0.8,
                 "port": 64994,
                 "time_offset": 0,
@@ -148,12 +142,9 @@
                 "systemid": 3,
                 "cpu_allocation": 1.0,
                 "cpus": 16,
-<<<<<<< HEAD
                 "os_class": "linux",
                 "os_fullname": "Linux-3.17.4-glibc-2.2",
-=======
                 "cpu_name": "Zilog Z80",
->>>>>>> 79b094e6
                 "free_ram": 133,
                 "hostname": "testagent3",
                 "remote_ip": "10.0.200.3",
@@ -177,12 +168,9 @@
                 "remote_ip": "10.0.200.4",
                 "hostname": "testagent3-1",
                 "cpus": 64,
-<<<<<<< HEAD
                 "os_class": "mac",
                 "os_fullname": "Mac OS X 10.10",
-=======
                 "cpu_name": "6502",
->>>>>>> 79b094e6
                 "ram_allocation": 0.2,
                 "port": 64995,
                 "time_offset": 5,
@@ -205,12 +193,9 @@
             "version": None,
             "upgrade_to": None,
             "cpus": 64,
-<<<<<<< HEAD
             "os_class": "mac",
             "os_fullname": "Mac OS X 10.10",
-=======
             "cpu_name": "6502",
->>>>>>> 79b094e6
             "ram_allocation": 0.2,
             "port": 64995,
             "time_offset": 5,
