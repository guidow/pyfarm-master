--- conflicted
+++ resolved
@@ -115,35 +115,20 @@
              "state": "running", "port": 64994, "cpus": 16, "cpu_name": None,
              "hostname": "testagent2", "version": None, "upgrade_to": None,
              "use_address": "remote", "remote_ip": "10.0.200.2",
-<<<<<<< HEAD
-             "os_class": None, "os_fullname": None},
+             "os_class": None, "os_fullname": None, "last_polled": None},
             {"free_ram": 133, "ram_allocation": 0.8, "id": str(agent_id_2),
              "ram": 2048, "time_offset": 0, "cpu_allocation": 1.0,
              "state": "running", "port": 64995, "cpus": 16, "cpu_name": None,
              "hostname": "testagent2", "version": None, "upgrade_to": None,
              "use_address": "remote", "remote_ip": "10.0.200.2",
-             "os_class": None, "os_fullname": None},
+             "os_class": None, "os_fullname": None, "last_polled": None},
             {"free_ram": 133, "ram_allocation": 0.8, "id": str(agent_id_3),
              "ram": 2048, "time_offset": 0, "cpu_allocation": 1.0,
              "state": "running", "port": 64996, "cpus": 16, "cpu_name": None,
              "hostname": "testagent2", "version": None, "upgrade_to": None,
              "use_address": "remote", "remote_ip": "10.0.200.2",
-             "os_class": None, "os_fullname": None}]
-=======
-             "os_class": None, "os_fullname": None, "last_polled": None},
-            {"free_ram": 133, "ram_allocation": 0.8, "id": 2,
-             "ram": 2048, "time_offset": 0, "systemid": 5, "cpu_allocation": 1.0,
-             "state": "running", "port": 64995, "cpus": 16, "cpu_name": None,
-             "hostname": "testagent2", "version": None, "upgrade_to": None,
-             "use_address": "remote", "remote_ip": "10.0.200.2",
-             "os_class": None, "os_fullname": None, "last_polled": None},
-            {"free_ram": 133, "ram_allocation": 0.8, "id": 3,
-             "ram": 2048, "time_offset": 0, "systemid": 7, "cpu_allocation": 1.0,
-             "state": "running", "port": 64996, "cpus": 16, "cpu_name": None,
-             "hostname": "testagent2", "version": None, "upgrade_to": None,
-             "use_address": "remote", "remote_ip": "10.0.200.2",
              "os_class": None, "os_fullname": None, "last_polled": None}]
->>>>>>> b0911c70
+
 
         created_agents = []
         for agent in agents:
@@ -225,12 +210,8 @@
             "time_offset": 5,
             "state": "running",
             "free_ram": 4096,
-<<<<<<< HEAD
             "id": str(agent_id),
-=======
-            "id": id,
             "last_polled": None,
->>>>>>> b0911c70
             "last_heard_from": last_heard_from})
 
     def test_agent_delete(self):
