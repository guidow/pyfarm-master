--- conflicted
+++ resolved
@@ -12,10 +12,9 @@
   <li> Attempt {{ attempt }}
     <ul>
     {% for log in logs %}
-<<<<<<< HEAD
       <li>
         <span class="timestamp">{{ log.log.created_on.isoformat() }}</span>
-        on {{ log.log.agent.hostname }}:
+        <a href="{{ url_for('single_agent_ui', agent_id=log.log.agent.id) }}">{{ log.log.agent.hostname }}</a>:
         <a href="/api/v1/jobs/{{ task.job.id }}/tasks/{{ task.id }}/attempts/{{ attempt }}/logs/{{ log.log.identifier }}/logfile">{{ log.log.identifier }}</a>
         – Tasks:
         {{ log.log.num_queued_tasks() }} /
@@ -23,9 +22,6 @@
         {{ log.log.num_failed_tasks() }} /
         {{ log.log.num_done_tasks() }}
       </li>
-=======
-      <li><span class="timestamp">{{ log.log.created_on.isoformat() }}</span> on <a href="{{ url_for('single_agent_ui', agent_id=log.log.agent.id) }}">{{ log.log.agent.hostname }}</a>: <a href="/api/v1/jobs/{{ task.job.id }}/tasks/{{ task.id }}/attempts/{{ attempt }}/logs/{{ log.log.identifier }}/logfile">{{ log.log.identifier }}</a></li>
->>>>>>> 7d7bb547
     {% endfor %}
     </ul>
   </li>
