{% extends "pyfarm/user_interface/layout.html" %}
{% block title %}Jobs{% endblock %}
{% block jobs_nb_class %}active{% endblock %}
{% block additional_styles %}
<link href="{{ url_for('static', filename='css/jobs.css') }}" rel="stylesheet">
{% endblock %}
{% block additional_scripts %}
<script src="{{ url_for('static', filename='js/jobs.js') }}" type="text/javascript"></script>
{% endblock %}
{% block content %}

<form method="GET" action="{{ url_for('jobs_index_ui') }}" class="form-inline" role="form">
  <input type="hidden" name="order_by" value="{{ order_by }}"/>
  <input type="hidden" name="order_dir" value="{{ order_dir }}"/>
  <label for="tags">Tags</label>
  <input type="text" id="tags" name="tags" value="{{ filters.tags }}" placeholder="Tags separated by spaces"/>
  <label for="title">Title</label>
  <input type="text" id="title" name="title" value="{{ filters.title }}" placeholder="Part of job title"/>
  <div class="dropdown state_filter_dropdown">
    <a class="dropdown-toggle btn" data-toggle="dropdown" href="#">
      State <b class="caret"></b>
    </a>
    <ul class="dropdown-menu dropdown-menu-form" role="menu">
      <li>
        <label class="checkbox">
          {% if filters.state_paused or no_state_filters %}
          <input type="checkbox" name="state_paused" value="true" checked/>
          {% else %}
          <input type="checkbox" name="state_paused" value="true"/>
          {% endif %}
          Paused
        </label>
      </li>
      <li>
        <label class="checkbox">
          {% if filters.state_queued or no_state_filters %}
          <input type="checkbox" name="state_queued" value="true" checked/>
          {% else %}
          <input type="checkbox" name="state_queued" value="true"/>
          {% endif %}
          Queued
        </label>
      </li>
      <li>
        <label class="checkbox">
          {% if filters.state_running or no_state_filters %}
          <input type="checkbox" name="state_running" value="true" checked/>
          {% else %}
          <input type="checkbox" name="state_running" value="true"/>
          {% endif %}
          Running
        </label>
      </li>
      <li>
        <label class="checkbox">
          {% if filters.state_failed or no_state_filters %}
          <input type="checkbox" name="state_failed" value="true" checked/>
          {% else %}
          <input type="checkbox" name="state_failed" value="true"/>
          {% endif %}
          Failed
        </label>
      </li>
      <li>
        <label class="checkbox">
         {% if filters.state_done or no_state_filters %}
          <input type="checkbox" name="state_done" value="true" checked/>
          {% else %}
          <input type="checkbox" name="state_done" value="true"/>
          {% endif %}
          Done
        </label>
      </li>
    </ul>
  </div>
  <input type="submit" class="btn" value="Filter">
</form>

<table class="table table-striped table-bordered model-list">
  <tr>
    <th></th>
    <th>
      <a href="{{ url_for('jobs_index_ui', order_by='title', order_dir='asc' if order_dir == 'desc' else 'desc', **filters) }}">
        Title
        {% if order_by == 'title' and order_dir == 'desc' %}
        <i class="icon-chevron-down"></i>
        {% elif order_by == 'title' %}
        <i class="icon-chevron-up"></i>
        {% endif %}
      </a>
    </th>
    <th>
      JobType
    </th>
    <th>
      User
    </th>
    <th>
      Tasks (
      <a href="{{ url_for('jobs_index_ui', order_by='t_queued', order_dir='asc' if order_dir == 'desc' else 'desc', **filters) }}">
        queued
        {% if order_by == 't_queued' and order_dir == 'desc' %}
        <i class="icon-chevron-down"></i>
        {% elif order_by == 't_queued' %}
        <i class="icon-chevron-up"></i>
        {% endif %}
      </a>
      /
      <a href="{{ url_for('jobs_index_ui', order_by='t_running', order_dir='asc' if order_dir == 'desc' else 'desc', **filters) }}">
        running
        {% if order_by == 't_running' and order_dir == 'desc' %}
        <i class="icon-chevron-down"></i>
        {% elif order_by == 't_running' %}
        <i class="icon-chevron-up"></i>
        {% endif %}
      </a>
      /
      <a href="{{ url_for('jobs_index_ui', order_by='t_failed', order_dir='asc' if order_dir == 'desc' else 'desc', **filters) }}">
        failed
        {% if order_by == 't_failed' and order_dir == 'desc' %}
        <i class="icon-chevron-down"></i>
        {% elif order_by == 't_failed' %}
        <i class="icon-chevron-up"></i>
        {% endif %}
      </a>
      /
      <a href="{{ url_for('jobs_index_ui', order_by='t_done', order_dir='asc' if order_dir == 'desc' else 'desc', **filters) }}">
        done
        {% if order_by == 't_done' and order_dir == 'desc' %}
        <i class="icon-chevron-down"></i>
        {% elif order_by == 't_done' %}
        <i class="icon-chevron-up"></i>
        {% endif %}
      </a>)
    </th>
    <th>
      <a href="{{ url_for('jobs_index_ui', order_by='time_submitted', order_dir='asc' if order_dir == 'desc' else 'desc', **filters) }}">
        Submitted
        {% if order_by == 'time_submitted' and order_dir == 'desc' %}
        <i class="icon-chevron-down"></i>
        {% elif order_by == 'time_submitted' %}
        <i class="icon-chevron-up"></i>
        {% endif %}
      </a>
    </th>
    <th>
      <a href="{{ url_for('jobs_index_ui', order_by='state', order_dir='asc' if order_dir == 'desc' else 'desc', **filters) }}">
        State
        {% if order_by == 'state' and order_dir == 'desc' %}
        <i class="icon-chevron-down"></i>
        {% elif order_by == 'state' %}
        <i class="icon-chevron-up"></i>
        {% endif %}
      </a>
    </th>
  </tr>
  {% for job in jobs %}
  <tr>
    <td>
      <form class="icon" method="POST" action="{{ url_for('delete_single_job_ui', job_id=job[0].id) }}">
        <button onclick="return confirm('Are you sure you want to delete this job?');" title="Delete job">
          <i class="icon-trash"></i>
        </button>
      </form>
      <form class="icon" method="POST" action="{{ url_for('rerun_single_job_ui', job_id=job[0].id) }}">
        <button onclick="return confirm('Are you sure you want to rerun this job? This will include all tasks, even those already done.');" title="Rerun job">
          <i class="icon-repeat"></i>
        </button>
      </form>
    </td>
<<<<<<< HEAD
    <td>
      <a href="{{ url_for('single_job_ui', job_id=job[0].id) }}">
        {{ job[0].title }}
      </a>
      {% for tag in job[0].tags %}
      {% if tag.tag in filters.tags %}
      <span class="label label-default">
        {{ tag.tag }}
      </span>
      {% else %}
      <a class="label label-success" href="{{ url_for('jobs_index_ui', tags=(filters.tags or '') + ' ' + tag.tag, title=filters.title, state=filters.state, **order) }}">
        {{ tag.tag }}
      </a>
      {% endif %}
      {% endfor %}
    </td>
=======
    <td><a href="{{ url_for('single_job_ui', job_id=job[0].id) }}">{{ job[0].title }}</a></td>
    <td><a href="{{ url_for('single_jobtype_ui', jobtype_id=job[0].jobtype_version.jobtype_id) }}">{{ job[0].jobtype_version.jobtype.name }}</a></td>
>>>>>>> e3d77fa4
    <td>{{ job[0].user.username }}</td>
    <td>
      <nobr>{{ job.t_queued }}/{{ job.t_running }}/{{ job.t_failed }}/{{ job.t_done }}</nobr><br/>
      <div class="progress">
        <div class="bar bar-success" style="width:{{ (100 * job.t_done / (job.t_queued + job.t_running + job.t_failed + job.t_done)) if (job.t_queued + job.t_running + job.t_failed + job.t_done) > 0 else 0 }}%">
          <span class="sr-only">{{ (100 * job.t_done / (job.t_queued + job.t_running + job.t_failed + job.t_done))|round(1) if (job.t_queued + job.t_running + job.t_failed + job.t_done) > 0 else 0 }}%</span>
        </div>
        <div class="bar bar-info" style="width:{{ (100 * job.t_running / (job.t_queued + job.t_running + job.t_failed + job.t_done)) if (job.t_queued + job.t_running + job.t_failed + job.t_done) > 0 else 0 }}%">
          <span class="sr-only">{{ (100 * job.t_running / (job.t_queued + job.t_running + job.t_failed + job.t_done))|round(1) if (job.t_queued + job.t_running + job.t_failed + job.t_done) > 0 else 0 }}%</span>
        </div>
        <div class="bar bar-danger" style="width:{{ (100 * job.t_failed / (job.t_queued + job.t_running + job.t_failed + job.t_done)) if (job.t_queued + job.t_running + job.t_failed + job.t_done) > 0 else 0 }}%">
          <span class="sr-only">{{ (100 * job.t_failed / (job.t_queued + job.t_running + job.t_failed + job.t_done))|round(1) if (job.t_queued + job.t_running + job.t_failed + job.t_done) > 0 else 0 }}%</span>
        </div>
      </div>
    </td>
    <td>{{ job[0].time_submitted.strftime('%Y-%m-%d %H:%M:%S UTC') }}</td>
    <td>{{ 'deleting' if job[0].to_be_deleted else (job[0].state or "queued") }}</td>
  </tr>
  {% endfor %}
</table>
{% endblock %}<|MERGE_RESOLUTION|>--- conflicted
+++ resolved
@@ -168,7 +168,6 @@
         </button>
       </form>
     </td>
-<<<<<<< HEAD
     <td>
       <a href="{{ url_for('single_job_ui', job_id=job[0].id) }}">
         {{ job[0].title }}
@@ -185,10 +184,7 @@
       {% endif %}
       {% endfor %}
     </td>
-=======
-    <td><a href="{{ url_for('single_job_ui', job_id=job[0].id) }}">{{ job[0].title }}</a></td>
     <td><a href="{{ url_for('single_jobtype_ui', jobtype_id=job[0].jobtype_version.jobtype_id) }}">{{ job[0].jobtype_version.jobtype.name }}</a></td>
->>>>>>> e3d77fa4
     <td>{{ job[0].user.username }}</td>
     <td>
       <nobr>{{ job.t_queued }}/{{ job.t_running }}/{{ job.t_failed }}/{{ job.t_done }}</nobr><br/>
