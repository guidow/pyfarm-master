<!DOCTYPE html>
<html>
<head>
    <title>{% block title %}{% endblock %} - PyFarm </title>
    <link href="{{ url_for('admin.static', filename='bootstrap/css/bootstrap.css') }}" rel="stylesheet">
    <link href="{{ url_for('admin.static', filename='admin/css/admin.css') }}" rel="stylesheet">
    <link href="{{ url_for('static', filename='css/index.css') }}" rel="stylesheet">
    <link href="{{ url_for('static', filename='css/layout.css') }}" rel="stylesheet">
    <link href="{{ url_for('static', filename='css/bootstrap-tree.css') }}" rel="stylesheet">
    {% block additional_styles %}{% endblock %}
    <script src="{{ url_for('static', filename='js/vendor/jquery-2.0.3.min.js') }}" type="text/javascript"></script>
    <script src="{{ url_for('static', filename='js/bootstrap-tree.js') }}" type="text/javascript"></script>
<<<<<<< HEAD
    <script src="{{ url_for('static', filename='js/vendor/moment-2.8.3.min.js') }}" type="text/javascript"></script>
=======
    <script src="{{ url_for('static', filename='js/layout.js') }}" type="text/javascript"></script>
>>>>>>> 4d9d1904
    {% block additional_scripts %}{% endblock %}
</head>
<body>
    <div class="container-fluid main-container">
      <div class="navbar">
        <div class="navbar-inner">
          <span class="brand">PyFarm</span>
          {% if not current_user.is_anonymous() %}
          <ul class="nav">
            <li class="{% block agents_nb_class %}{% endblock %}"><a href="{{ url_for('agents_index_ui') }}">Agents</a></li>
            <li class="{% block jobs_nb_class %}{% endblock %}"><a href="{{ url_for('jobs_index_ui') }}">Jobs</a></li>
            <li class="{% block jobqueues_nb_class %}{% endblock %}"><a href="{{ url_for('jobqueues_index_ui')}}">Queues</a></li>
            <li class="{% block jobtypes_nb_class %}{% endblock %}"><a href="{{ url_for('jobtypes_index_ui')}}">Jobtypes</a></li>
          </ul>
          {% endif %}
          <ul class="nav pull-right">
            <li><a href="/admin">Admin</a></li>
            {% if current_user.is_anonymous() %}
            <li><a href="/login">Login</a></li>
            {% else %}
            <li><a href="/logout">Logout</a></li>
            {% endif %}
          </ul>
        </div>
      </div>
      {% with messages = get_flashed_messages() %}
      {% if messages %}
      {% for message in messages %}
      <div class="alert-info flash">
        <a class="close" href="#" onclick="hide_parent(this)">×</a>
        {{ message }}
      </div>
      {% endfor %}
      {% endif %}
      {% endwith %}
      {% block content %}{% endblock %}
    </div>

    <script>
        $(".timestamp").each(function() {
            var local_time  = moment($(this).text() + "Z", moment.ISO_8601);
            $(this).html(local_time.format("{{ timestamp_format }}"));
        });
    </script>
</body>
</html><|MERGE_RESOLUTION|>--- conflicted
+++ resolved
@@ -10,11 +10,8 @@
     {% block additional_styles %}{% endblock %}
     <script src="{{ url_for('static', filename='js/vendor/jquery-2.0.3.min.js') }}" type="text/javascript"></script>
     <script src="{{ url_for('static', filename='js/bootstrap-tree.js') }}" type="text/javascript"></script>
-<<<<<<< HEAD
+    <script src="{{ url_for('static', filename='js/layout.js') }}" type="text/javascript"></script>
     <script src="{{ url_for('static', filename='js/vendor/moment-2.8.3.min.js') }}" type="text/javascript"></script>
-=======
-    <script src="{{ url_for('static', filename='js/layout.js') }}" type="text/javascript"></script>
->>>>>>> 4d9d1904
     {% block additional_scripts %}{% endblock %}
 </head>
 <body>
