--- conflicted
+++ resolved
@@ -23,16 +23,10 @@
 
 from pyfarm.master.admin.baseview import SQLModelView
 from pyfarm.master.application import SessionMixin
-<<<<<<< HEAD
 from pyfarm.models.job import Job
 from pyfarm.models.task import Task
 from pyfarm.models.software import Software
 from pyfarm.models.tag import Tag
-=======
-from pyfarm.models.job import Job, JobTag
-from pyfarm.models.task import Task
-from pyfarm.models.software import Software
->>>>>>> 66b70c6f
 from pyfarm.master.admin.core import AjaxLoader
 
 class JobRolesMixin(object):
@@ -45,24 +39,12 @@
     form_ajax_refs = {"software": AjaxLoader("software", Software,
                                fields=("software", "version"),
                                fmt=lambda model: "%s (%s)" % (
-<<<<<<< HEAD
                                    model.software, model.version)),
                       "tags": AjaxLoader("tags", Tag,
                                fields=("tag", ),
                                fmt=lambda model: "%s" % model.tag)}
-=======
-                                   model.software, model.version))}
->>>>>>> 66b70c6f
 
 # TODO: !!! add display override for STATE field
 class TaskView(SessionMixin, SQLModelView):
     access_roles = ("admin.db.work.task", )
-<<<<<<< HEAD
-    model = Task
-=======
-    model = Task
-
-
-class JobTagView(SessionMixin, JobRolesMixin, SQLModelView):
-    model = JobTag
->>>>>>> 66b70c6f
+    model = Task