language: python
python:
  - 2.6
  - 2.7
  - 3.3

env:
  - TDB_TYPE=sqlite PYFARM_DATABASE_URI="sqlite:///:memory:" PYFARM_CONFIG="debug"
  - TDB_TYPE=sqlite PYFARM_DATABASE_URI="sqlite:///:memory:" PYFARM_CONFIG="prod" PYFARM_SECRET_KEY="travis"
  - TDB_TYPE=postgres TDB_DRIVER=psycopg2 PYFARM_DATABASE_URI="postgresql+psycopg2://postgres:@127.0.0.1/pyfarm" PYFARM_CONFIG="debug"
  - TDB_TYPE=postgres TDB_DRIVER=psycopg2 PYFARM_DATABASE_URI="postgresql+psycopg2://postgres:@127.0.0.1/pyfarm" PYFARM_CONFIG="prod" PYFARM_SECRET_KEY="travis"
  - TDB_TYPE=postgres TDB_DRIVER=pg8000 PYFARM_DATABASE_URI="postgresql+pg8000://postgres:@127.0.0.1/pyfarm" PYFARM_CONFIG="debug"
  - TDB_TYPE=postgres TDB_DRIVER=pg8000 PYFARM_DATABASE_URI="postgresql+pg8000://postgres:@127.0.0.1/pyfarm" PYFARM_CONFIG="prod" PYFARM_SECRET_KEY="travis"
  - TDB_TYPE=mysql TDB_DRIVER=mysql-python PYFARM_DATABASE_URI="mysql+mysqldb://travis:@127.0.0.1/pyfarm" PYFARM_CONFIG="debug"
  - TDB_TYPE=mysql TDB_DRIVER=mysql-python PYFARM_DATABASE_URI="mysql+mysqldb://travis:@127.0.0.1/pyfarm" PYFARM_CONFIG="prod" PYFARM_SECRET_KEY="travis"
  - TDB_TYPE=mysql TDB_DRIVER=pymysql PYFARM_DATABASE_URI="mysql+pymysql://travis:@127.0.0.1/pyfarm" PYFARM_CONFIG="debug"
  - TDB_TYPE=mysql TDB_DRIVER=pymysql PYFARM_DATABASE_URI="mysql+pymysql://travis:@127.0.0.1/pyfarm" PYFARM_CONFIG="prod" PYFARM_SECRET_KEY="travis"
  - TDB_TYPE=mysql TDB_DRIVER="mysql-connector-python --allow-external mysql-connector-python" PYFARM_DATABASE_URI="mysql+mysqlconnector://travis:@127.0.0.1/pyfarm" PYFARM_CONFIG="debug"
  - TDB_TYPE=mysql TDB_DRIVER="mysql-connector-python --allow-external mysql-connector-python" PYFARM_DATABASE_URI="mysql+mysqlconnector://travis:@127.0.0.1/pyfarm" PYFARM_CONFIG="prod" PYFARM_SECRET_KEY="travis"

matrix:
  fast_finish: true
  allow_failures:
    # TODO: remove these lines when and if mysql-python ever starts working with Python 3.x
    - python: 3.3
      env: TDB_TYPE=mysql TDB_DRIVER=mysql-python PYFARM_DATABASE_URI="mysql+mysqldb://travis:@127.0.0.1/pyfarm" PYFARM_CONFIG="prod" PYFARM_SECRET_KEY="travis"
    - python: 3.3
      env: TDB_TYPE=mysql TDB_DRIVER=mysql-python PYFARM_DATABASE_URI="mysql+mysqldb://travis:@127.0.0.1/pyfarm" PYFARM_CONFIG="debug"

<<<<<<< HEAD
=======
    # TODO: remove these lines once sqlalchemy 0.9.3 is released (see: https://github.com/pyfarm/pyfarm-master/issues/86)
    - python: 3.3
      env: TDB_TYPE=mysql TDB_DRIVER=pymysql PYFARM_DATABASE_URI="mysql+pymysql://travis:@127.0.0.1/pyfarm" PYFARM_CONFIG="debug"
    - python: 3.3
      env: TDB_TYPE=mysql TDB_DRIVER=pymysql PYFARM_DATABASE_URI="mysql+pymysql://travis:@127.0.0.1/pyfarm" PYFARM_CONFIG="prod" PYFARM_SECRET_KEY="travis"

services:
  - redis-server

>>>>>>> 7a013824
before_script:
  - if [[ $TDB_TYPE == "postgres" ]]; then psql -c "create database pyfarm;" -U postgres; fi
  - if [[ $TDB_TYPE == "mysql" ]]; then mysql -e "create database pyfarm;"; fi

install:
  - if [[ $TRAVIS_PYTHON_VERSION == 2.6 ]]; then pip install unittest2; fi
  - if [[ $TDB_DRIVER != "" ]]; then pip install $TDB_DRIVER; fi
  - pip install coverage python-coveralls
  - pip install git+git://github.com/pyfarm/pyfarm-core.git#egg=pyfarm.core --egg # TODO: remove dev install
  - pip install -e . --egg

script:
  - pip freeze

  # run nosetests for the two individual modules (otherwise coverage won't work)
  - nosetests -s --verbose --with-coverage --cover-package=pyfarm.models tests/test_models && mv -v .coverage .coverage.1
  - nosetests -s --verbose --with-coverage --cover-package=pyfarm.master tests/test_master && mv -v .coverage .coverage.2

after_success:
 - coverage combine
 - coveralls<|MERGE_RESOLUTION|>--- conflicted
+++ resolved
@@ -27,8 +27,6 @@
     - python: 3.3
       env: TDB_TYPE=mysql TDB_DRIVER=mysql-python PYFARM_DATABASE_URI="mysql+mysqldb://travis:@127.0.0.1/pyfarm" PYFARM_CONFIG="debug"
 
-<<<<<<< HEAD
-=======
     # TODO: remove these lines once sqlalchemy 0.9.3 is released (see: https://github.com/pyfarm/pyfarm-master/issues/86)
     - python: 3.3
       env: TDB_TYPE=mysql TDB_DRIVER=pymysql PYFARM_DATABASE_URI="mysql+pymysql://travis:@127.0.0.1/pyfarm" PYFARM_CONFIG="debug"
@@ -38,7 +36,6 @@
 services:
   - redis-server
 
->>>>>>> 7a013824
 before_script:
   - if [[ $TDB_TYPE == "postgres" ]]; then psql -c "create database pyfarm;" -U postgres; fi
   - if [[ $TDB_TYPE == "mysql" ]]; then mysql -e "create database pyfarm;"; fi
